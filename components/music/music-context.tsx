'use client';

import React, { createContext, useContext, useReducer, useEffect, useRef } from 'react';
import { MusicTrack } from '@/src/db/schema';

// ============ TYPES ============

interface MusicState {
  // Current track info
  currentTrack: MusicTrack | null;
  currentTrackIndex: number;
  availableTracks: MusicTrack[];
  userSelectedTracks: MusicTrack[];
  
  // Playback state
  isPlaying: boolean;
  isPaused: boolean;
  isMuted: boolean;
  volume: number;
  currentTime: number;
  duration: number;
  
  // UI state
  isLoading: boolean;
  error: string | null;
  showPlayer: boolean;
}

type MusicAction =
  | { type: 'SET_TRACKS'; payload: { available: MusicTrack[]; userSelected: MusicTrack[] } }
  | { type: 'SET_CURRENT_TRACK'; payload: MusicTrack }
  | { type: 'SET_CURRENT_TRACK_INDEX'; payload: number }
  | { type: 'PLAY' }
  | { type: 'PAUSE' }
  | { type: 'STOP' }
  | { type: 'NEXT_TRACK' }
  | { type: 'PREVIOUS_TRACK' }
  | { type: 'SET_VOLUME'; payload: number }
  | { type: 'TOGGLE_MUTE' }
  | { type: 'SET_CURRENT_TIME'; payload: number }
  | { type: 'SET_DURATION'; payload: number }
  | { type: 'SET_LOADING'; payload: boolean }
  | { type: 'SET_ERROR'; payload: string | null }
  | { type: 'TOGGLE_PLAYER_VISIBILITY' }
  | { type: 'ADD_USER_TRACK'; payload: MusicTrack }
  | { type: 'REMOVE_USER_TRACK'; payload: number };

interface MusicContextType {
  state: MusicState;
  dispatch: React.Dispatch<MusicAction>;
  // Actions
  playTrack: (track: MusicTrack) => void;
  playNext: () => void;
  playPrevious: () => void;
  togglePlayPause: () => void;
  setVolume: (volume: number) => void;
  toggleMute: () => void;
  addToUserTracks: (track: MusicTrack) => void;
  removeFromUserTracks: (trackId: number) => void;
  togglePlayerVisibility: () => void;
}

// ============ INITIAL STATE ============

const initialState: MusicState = {
  currentTrack: null,
  currentTrackIndex: -1,
  availableTracks: [],
  userSelectedTracks: [],
  isPlaying: false,
  isPaused: false,
  isMuted: false,
  volume: 0.7,
  currentTime: 0,
  duration: 0,
  isLoading: false,
  error: null,
  showPlayer: false,
};

// Reducer

function musicReducer(state: MusicState, action: MusicAction): MusicState {
  switch (action.type) {
    case 'SET_TRACKS':
      return {
        ...state,
        availableTracks: action.payload.available,
        userSelectedTracks: action.payload.userSelected,
      };

    case 'SET_CURRENT_TRACK':
      const trackIndex = state.userSelectedTracks.findIndex(t => t.id === action.payload.id);
      return {
        ...state,
        currentTrack: action.payload,
        currentTrackIndex: trackIndex,
        error: null,
        // Do not mark playing here; wait until the audio element actually starts
        isPlaying: false,
        isPaused: false,
      };

    case 'SET_CURRENT_TRACK_INDEX':
      const track = state.userSelectedTracks[action.payload];
      return {
        ...state,
        currentTrackIndex: action.payload,
        currentTrack: track || null,
      };

    case 'PLAY':
      return {
        ...state,
        isPlaying: true,
        isPaused: false,
        error: null,
      };

    case 'PAUSE':
      return {
        ...state,
        isPlaying: false,
        isPaused: true,
      };

    case 'STOP':
      return {
        ...state,
        isPlaying: false,
        isPaused: false,
        currentTime: 0,
      };

    case 'NEXT_TRACK':
      if (state.userSelectedTracks.length === 0) {
        return state;
      }
      const nextIndex = (state.currentTrackIndex + 1) % state.userSelectedTracks.length;
      const nextTrack = state.userSelectedTracks[nextIndex];
      return {
        ...state,
        currentTrackIndex: nextIndex,
        currentTrack: nextTrack || null,
        currentTime: 0,
        isPlaying: false,
        isPaused: false,
      };

    case 'PREVIOUS_TRACK':
      if (state.userSelectedTracks.length === 0) {
        return state;
      }
      const prevIndex = state.currentTrackIndex <= 0 
        ? state.userSelectedTracks.length - 1 
        : state.currentTrackIndex - 1;
      const prevTrack = state.userSelectedTracks[prevIndex];
      return {
        ...state,
        currentTrackIndex: prevIndex,
        currentTrack: prevTrack || null,
        currentTime: 0,
        isPlaying: false,
        isPaused: false,
      };

    case 'SET_VOLUME':
      return {
        ...state,
        volume: Math.max(0, Math.min(1, action.payload)),
        isMuted: action.payload === 0,
      };

    case 'TOGGLE_MUTE':
      return {
        ...state,
        isMuted: !state.isMuted,
      };

    case 'SET_CURRENT_TIME':
      return {
        ...state,
        currentTime: action.payload,
      };

    case 'SET_DURATION':
      return {
        ...state,
        duration: action.payload,
      };

    case 'SET_LOADING':
      return {
        ...state,
        isLoading: action.payload,
      };

    case 'SET_ERROR':
      return {
        ...state,
        error: action.payload,
        isLoading: false,
        isPlaying: false,
      };

    case 'TOGGLE_PLAYER_VISIBILITY':
      return {
        ...state,
        showPlayer: !state.showPlayer,
      };

    case 'ADD_USER_TRACK':
      const newUserTracks = [...state.userSelectedTracks, action.payload];
      return {
        ...state,
        userSelectedTracks: newUserTracks,
      };

    case 'REMOVE_USER_TRACK':
      const filteredTracks = state.userSelectedTracks.filter(t => t.id !== action.payload);
      const newIndex = state.currentTrackIndex >= filteredTracks.length 
        ? Math.max(0, filteredTracks.length - 1)
        : state.currentTrackIndex;
      return {
        ...state,
        userSelectedTracks: filteredTracks,
        currentTrackIndex: newIndex,
        currentTrack: filteredTracks[newIndex] || null,
      };

    default:
      return state;
  }
}

// Context

const MusicContext = createContext<MusicContextType | null>(null);

// Provider

interface MusicProviderProps {
  children: React.ReactNode;
}

export function MusicProvider({ children }: MusicProviderProps) {
  const [state, dispatch] = useReducer(musicReducer, initialState);
  const audioRef = useRef<HTMLAudioElement | null>(null);

  // Audio Handler

  useEffect(() => {
    if (!audioRef.current) {
      audioRef.current = new Audio();
    }

    const audio = audioRef.current;

    const handleLoadStart = () => {
      dispatch({ type: 'SET_LOADING', payload: true });
    };

    const handleCanPlay = () => {
      dispatch({ type: 'SET_LOADING', payload: false });
    };

    const handlePlay = () => {
      dispatch({ type: 'PLAY' });
    };

    const handlePause = () => {
      dispatch({ type: 'PAUSE' });
    };

    const handleEnded = () => {
      // Auto-advance to next track (looping)
      dispatch({ type: 'NEXT_TRACK' });
      // Auto-play the next track
      if (audioRef.current) {
        audioRef.current.play().catch(() => {
          dispatch({ type: 'SET_ERROR', payload: 'Failed to play next track' });
        });
      }
    };

    const handleTimeUpdate = () => {
      dispatch({ type: 'SET_CURRENT_TIME', payload: audio.currentTime });
    };

    const handleDurationChange = () => {
      dispatch({ type: 'SET_DURATION', payload: audio.duration });
    };

    const handleError = () => {
      dispatch({ type: 'SET_ERROR', payload: 'Failed to load audio' });
    };

    // Add event listeners
    audio.addEventListener('loadstart', handleLoadStart);
    audio.addEventListener('canplay', handleCanPlay);
    audio.addEventListener('play', handlePlay);
    audio.addEventListener('pause', handlePause);
    audio.addEventListener('ended', handleEnded);
    audio.addEventListener('timeupdate', handleTimeUpdate);
    audio.addEventListener('durationchange', handleDurationChange);
    audio.addEventListener('error', handleError);

    return () => {
      audio.removeEventListener('loadstart', handleLoadStart);
      audio.removeEventListener('canplay', handleCanPlay);
      audio.removeEventListener('play', handlePlay);
      audio.removeEventListener('pause', handlePause);
      audio.removeEventListener('ended', handleEnded);
      audio.removeEventListener('timeupdate', handleTimeUpdate);
      audio.removeEventListener('durationchange', handleDurationChange);
      audio.removeEventListener('error', handleError);
    };
  }, []);

  // Audio Control Effects

  useEffect(() => {
    if (!audioRef.current) return;

    const audio = audioRef.current;
    audio.volume = state.isMuted ? 0 : state.volume;
  }, [state.volume, state.isMuted]);

    useEffect(() => {
        if (!audioRef.current || !state.currentTrack) return;

        const audio = audioRef.current;
        const fileUrl = state.currentTrack.file_url;

        // Validate URL exists
        if (!fileUrl || typeof fileUrl !== 'string' || fileUrl.trim() === '') {
            dispatch({ type: 'SET_ERROR', payload: 'Invalid audio URL' });
            return;
        }

        // Reset and set new source
        audio.pause();
        audio.src = '';
        audio.currentTime = 0;
        audio.src = fileUrl;

        // Autoplay when ready
        const onCanPlay = () => {
            audio.play().catch(() => {
                dispatch({ type: 'SET_ERROR', payload: 'Failed to play audio' });
            });
        };
        audio.addEventListener('canplay', onCanPlay, { once: true });
        audio.load();

        return () => {
            audio.removeEventListener('canplay', onCanPlay as any);
        };
    }, [state.currentTrack]);

  // Actions

  const playTrack = (track: MusicTrack) => {
    dispatch({ type: 'SET_CURRENT_TRACK', payload: track });
    if (audioRef.current) {
      audioRef.current.play().catch(() => {
        dispatch({ type: 'SET_ERROR', payload: 'Failed to play audio' });
      });
    }
  };

  // Auto-load and select all available tracks on mount
  useEffect(() => {
    const loadAndSelectAllTracks = async () => {
      try {
        // This will be handled by the component that uses this context
        // The component will call setUserMusicTracks with all available tracks
      } catch (error) {
        console.error('Failed to load available tracks:', error);
      }
    };
    
    loadAndSelectAllTracks();
  }, []);

  const playNext = () => {
    dispatch({ type: 'NEXT_TRACK' });
    if (audioRef.current && state.userSelectedTracks.length > 0) {
      audioRef.current.play().catch(() => {
        dispatch({ type: 'SET_ERROR', payload: 'Failed to play audio' });
      });
    }
  };

  const playPrevious = () => {
    dispatch({ type: 'PREVIOUS_TRACK' });
    if (audioRef.current && state.userSelectedTracks.length > 0) {
      audioRef.current.play().catch(() => {
        dispatch({ type: 'SET_ERROR', payload: 'Failed to play audio' });
      });
    }
  };

  const togglePlayPause = () => {
    if (!audioRef.current) return;

    // If no current track but we have a playlist, start from first
    if (!state.currentTrack && state.userSelectedTracks.length > 0) {
      const first = state.userSelectedTracks[0];
      dispatch({ type: 'SET_CURRENT_TRACK', payload: first });
      dispatch({ type: 'SET_CURRENT_TRACK_INDEX', payload: 0 });
      return;
    }

    if (state.isPlaying) {
      audioRef.current.pause();
    } else {
<<<<<<< HEAD
      audioRef.current.play().catch(() => {
=======
      audioRef.current.play().catch((_err) => {
>>>>>>> 5098f4c2
        dispatch({ type: 'SET_ERROR', payload: 'Failed to play audio' });
      });
    }
  };

  const setVolume = (volume: number) => {
    dispatch({ type: 'SET_VOLUME', payload: volume });
  };

  const toggleMute = () => {
    dispatch({ type: 'TOGGLE_MUTE' });
  };

  const addToUserTracks = (track: MusicTrack) => {
    dispatch({ type: 'ADD_USER_TRACK', payload: track });
  };

  const removeFromUserTracks = (trackId: number) => {
    dispatch({ type: 'REMOVE_USER_TRACK', payload: trackId });
  };

  const togglePlayerVisibility = () => {
    dispatch({ type: 'TOGGLE_PLAYER_VISIBILITY' });
  };

  // Context Value

  const contextValue: MusicContextType = {
    state,
    dispatch,
    playTrack,
    playNext,
    playPrevious,
    togglePlayPause,
    setVolume,
    toggleMute,
    addToUserTracks,
    removeFromUserTracks,
    togglePlayerVisibility,
  };

  return (
    <MusicContext.Provider value={contextValue}>
      {children}
    </MusicContext.Provider>
  );
}

// Hook

export function useMusic() {
  const context = useContext(MusicContext);
  if (!context) {
    throw new Error('useMusic must be used within a MusicProvider');
  }
  return context;
}
<|MERGE_RESOLUTION|>--- conflicted
+++ resolved
@@ -415,11 +415,7 @@
     if (state.isPlaying) {
       audioRef.current.pause();
     } else {
-<<<<<<< HEAD
-      audioRef.current.play().catch(() => {
-=======
       audioRef.current.play().catch((_err) => {
->>>>>>> 5098f4c2
         dispatch({ type: 'SET_ERROR', payload: 'Failed to play audio' });
       });
     }
