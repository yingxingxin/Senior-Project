"use client";

import Link from "next/link";
import { usePathname, useSearchParams } from "next/navigation";
import { Avatar, AvatarFallback, AvatarImage } from "@/components/ui/avatar";
import {
  DropdownMenu,
  DropdownMenuContent,
  DropdownMenuItem,
  DropdownMenuTrigger,
} from "@/components/ui/dropdown-menu";
import { useRouter } from "next/navigation";
import { authClient } from "@/src/lib/auth-client";
import {
  Home,
  BookOpen,
  Trophy,
  Flame,
  Settings,
  User,
  LogOut,
  Bell,
  Bot,
  Sparkles,
  MessageSquare,
<<<<<<< HEAD
=======
  Swords,
  Music,
>>>>>>> 28bbdbd2
} from "lucide-react";

import { NavbarData } from "@/app/(app)/actions";
import { Heading, Muted } from "@/components/ui/typography";
import { useMusic } from "@/components/music";

interface NavbarProps {
  data: NavbarData | null;
}

export default function Navbar({ data }: NavbarProps) {
  const pathname = usePathname();
  const search = useSearchParams();
  const router = useRouter();
  const { state, togglePlayerVisibility } = useMusic();

  const handleSignOut = async () => {
    await authClient.signOut();
    router.push("/login");
  };

  const navItems = [
    { href: "/home", label: "Home", icon: Home },
    { href: "/courses", label: "Courses", icon: BookOpen },
    { href: "/quiz", label: "Quiz", icon: Sparkles },
    { href: "/ask", label: "Ask AI", icon: MessageSquare },
  ];

  // Use real data from props, with fallbacks
  const userStats = data?.stats || {
    level: 1,
    streak: 0,
    points: 0,
  };

  const userData = data?.user || {
    name: "User",
    email: "user@example.com",
    avatarUrl: null,
    initials: "U",
  };

  return (
    <nav style={{
      position: 'sticky',
      top: 0,
      zIndex: 50,
      borderBottom: '1px solid rgba(255, 255, 255, 0.1)',
      background: 'rgba(26, 26, 46, 0.8)',
      backdropFilter: 'blur(20px)',
      fontFamily: "'Inter', 'Segoe UI', system-ui, sans-serif",
      animation: 'fade-in-down 400ms ease-out'
    }}>
      <div className="mx-auto max-w-6xl px-4">
        <div className="flex h-16 items-center justify-between">
          {/* Left: Logo and Navigation */}
          <div className="flex items-center gap-6">
            <Link
              href="/home"
              className="flex items-center gap-2.5"
            >
                  <div 
                    style={{
                      height: '36px',
                      width: '36px',
                      borderRadius: '12px',
                      background: 'linear-gradient(135deg, #667eea 0%, #764ba2 100%)',
                      display: 'grid',
                      placeItems: 'center',
                      boxShadow: '0 4px 16px rgba(102, 126, 234, 0.3)',
                      animation: 'logo-pulse 4s ease-in-out infinite'
                    }}>
                <Bot className="h-5 w-5 text-white" />
              </div>
              <Heading level={4} as="span" style={{color: '#ffffff', fontFamily: "'Inter', 'Segoe UI', system-ui, sans-serif", fontWeight: '600'}}>
                Sprite.exe
              </Heading>
            </Link>

            <div className="hidden md:flex items-center gap-1">
              {navItems.map((item) => {
                const Icon = item.icon;
                const isActive = pathname === item.href;

                return (
                  <Link
                    key={item.href}
                    href={item.href}
                    style={{
                      display: 'flex',
                      alignItems: 'center',
                      gap: '8px',
                      padding: '8px 14px',
                      borderRadius: '12px',
                      fontSize: '14px',
                      fontWeight: '500',
                      fontFamily: "'Inter', 'Segoe UI', system-ui, sans-serif",
                      textDecoration: 'none',
                      transition: 'all 0.2s ease',
                      background: isActive ? 'rgba(102, 126, 234, 0.2)' : 'transparent',
                      color: isActive ? '#ffffff' : '#94a3b8',
                      border: isActive ? '1px solid rgba(102, 126, 234, 0.3)' : '1px solid transparent',
                      transform: isActive ? 'translateY(-1px)' : 'translateY(0)',
                      boxShadow: isActive ? '0 6px 20px rgba(102,126,234,0.25)' : 'none'
                    }}
                  >
                    <Icon className="h-4 w-4" />
                    <span>{item.label}</span>
                  </Link>
                );
              })}
            </div>
          </div>

          {/* Right: Stats and User Menu */}
          <div className="flex items-center gap-3">
            {/* Quick Stats - Simplified */}
            <div className="hidden lg:flex items-center gap-2">
              <div style={{
                display: 'flex',
                alignItems: 'center',
                gap: '6px',
                padding: '6px 12px',
                borderRadius: '12px',
                background: 'rgba(245, 158, 11, 0.1)',
                border: '1px solid rgba(245, 158, 11, 0.3)',
                fontFamily: "'Inter', 'Segoe UI', system-ui, sans-serif"
              }}>
                <Flame className="h-4 w-4" style={{color: '#f59e0b'}} />
                <span style={{fontSize: '14px', fontWeight: '600', color: '#ffffff'}}>
                  {userStats.streak}
                </span>
              </div>

              <div style={{
                display: 'flex',
                alignItems: 'center',
                gap: '6px',
                padding: '6px 12px',
                borderRadius: '12px',
                background: (search?.get('xpGained') ? 'rgba(16, 185, 129, 0.15)' : 'rgba(255, 255, 255, 0.05)'),
                border: (search?.get('xpGained') ? '1px solid rgba(16, 185, 129, 0.4)' : '1px solid rgba(255, 255, 255, 0.1)'),
                fontFamily: "'Inter', 'Segoe UI', system-ui, sans-serif"
              }}>
                <Trophy className="h-4 w-4" style={{color: '#a78bfa'}} />
                <span style={{fontSize: '14px', fontWeight: '600', color: '#ffffff', display: 'flex', alignItems: 'center', gap: 6}}>
                  Lvl {userStats.level}
                  {search?.get('xpGained') && (
                    <span style={{
                      display: 'inline-flex', alignItems: 'center', gap: 4,
                      padding: '2px 6px', borderRadius: 6,
                      background: 'linear-gradient(135deg, #10b981 0%, #059669 100%)', color: '#fff', fontSize: 12,
                      border: '1px solid rgba(255,255,255,0.15)'
                    }}>+{search.get('xpGained')} XP</span>
                  )}
                </span>
              </div>
            </div>

            {/* Music Control */}
            <button 
              onClick={togglePlayerVisibility}
              className={`relative p-2 rounded-xl transition-all ${
                state.showPlayer 
                  ? 'text-primary bg-primary/10' 
                  : 'text-muted-foreground hover:text-foreground hover:bg-accent'
              }`}
            >
              <Music className="h-5 w-5" />
              {state.isPlaying && (
                <span className="absolute top-1.5 right-1.5 h-2 w-2 rounded-full bg-primary animate-pulse" />
              )}
            </button>

            {/* Notifications */}
            <button 
              style={{
                position: 'relative',
                padding: '8px',
                borderRadius: '12px',
                color: '#94a3b8',
                background: 'transparent',
                border: 'none',
                cursor: 'pointer',
                transition: 'all 0.2s ease',
                fontFamily: "'Inter', 'Segoe UI', system-ui, sans-serif"
              }}
>
              <Bell className="h-5 w-5" />
              <span style={{
                position: 'absolute',
                top: '6px',
                right: '6px',
                height: '8px',
                width: '8px',
                borderRadius: '50%',
                background: '#667eea'
              }} />
            </button>

            {/* User Dropdown */}
            <DropdownMenu>
              <DropdownMenuTrigger asChild>
                <button 
                  style={{
                    position: 'relative',
                    display: 'flex',
                    alignItems: 'center',
                    gap: '8px',
                    padding: '4px',
                    borderRadius: '50%',
                    background: 'transparent',
                    border: 'none',
                    cursor: 'pointer',
                    transition: 'all 0.2s ease'
                  }}
>
                  <Avatar style={{
                    height: '36px',
                    width: '36px',
                    border: '2px solid rgba(255, 255, 255, 0.2)',
                    borderRadius: '50%'
                  }}>
                    <AvatarImage src={userData.avatarUrl || undefined} alt={userData.name} />
                    <AvatarFallback style={{
                      background: 'linear-gradient(135deg, #667eea 0%, #764ba2 100%)',
                      color: '#ffffff',
                      fontWeight: '600',
                      fontFamily: "'Inter', 'Segoe UI', system-ui, sans-serif"
                    }}>
                      {userData.initials}
                    </AvatarFallback>
                  </Avatar>
                </button>
              </DropdownMenuTrigger>
              <DropdownMenuContent align="end" style={{
                width: '224px',
                borderRadius: '16px',
                border: '1px solid rgba(255, 255, 255, 0.1)',
                background: 'rgba(26, 26, 46, 0.95)',
                backdropFilter: 'blur(20px)',
                boxShadow: '0 8px 32px rgba(0, 0, 0, 0.3)',
                fontFamily: "'Inter', 'Segoe UI', system-ui, sans-serif"
              }}>
                <div style={{
                  padding: '12px 16px',
                  borderBottom: '1px solid rgba(255, 255, 255, 0.1)'
                }}>
                  <Heading level={6} as="div" style={{color: '#ffffff', fontFamily: "'Inter', 'Segoe UI', system-ui, sans-serif", fontWeight: '600'}}>{userData.name}</Heading>
                  <Muted variant="tiny" style={{color: '#94a3b8', fontFamily: "'Inter', 'Segoe UI', system-ui, sans-serif"}}>{userData.email}</Muted>
                </div>

                {/* Mobile Stats */}
                <div style={{
                  display: 'none',
                  padding: '12px 16px',
                  borderBottom: '1px solid rgba(255, 255, 255, 0.1)',
                  fontFamily: "'Inter', 'Segoe UI', system-ui, sans-serif"
                }} className="lg:hidden">
                  <div style={{display: 'flex', justifyContent: 'space-between', alignItems: 'center', marginBottom: '10px'}}>
                    <span style={{fontSize: '14px', color: '#94a3b8'}}>Level</span>
                    <span style={{fontSize: '14px', fontWeight: '600', color: '#ffffff'}}>{userStats.level}</span>
                  </div>
                  <div style={{display: 'flex', justifyContent: 'space-between', alignItems: 'center', marginBottom: '10px'}}>
                    <span style={{fontSize: '14px', color: '#94a3b8'}}>Streak</span>
                    <span style={{fontSize: '14px', fontWeight: '600', color: '#ffffff', display: 'flex', alignItems: 'center', gap: '4px'}}>
                      <Flame className="h-3.5 w-3.5" style={{color: '#f59e0b'}} />
                      {userStats.streak} days
                    </span>
                  </div>
                  <div style={{display: 'flex', justifyContent: 'space-between', alignItems: 'center'}}>
                    <span style={{fontSize: '14px', color: '#94a3b8'}}>Points</span>
                    <span style={{fontSize: '14px', fontWeight: '600', color: '#ffffff'}}>{userStats.points.toLocaleString()}</span>
                  </div>
                </div>

                <div style={{padding: '4px 0'}}>
                  <DropdownMenuItem asChild style={{
                    padding: '8px 16px',
                    color: '#e8e8e8',
                    fontFamily: "'Inter', 'Segoe UI', system-ui, sans-serif"
                  }}>
                    <Link href="/profile" style={{
                      display: 'flex',
                      alignItems: 'center',
                      gap: '10px',
                      textDecoration: 'none',
                      color: '#e8e8e8'
                    }}>
                      <User className="h-4 w-4" />
                      <span>Profile</span>
                    </Link>
                  </DropdownMenuItem>
                  <DropdownMenuItem asChild style={{
                    padding: '8px 16px',
                    color: '#e8e8e8',
                    fontFamily: "'Inter', 'Segoe UI', system-ui, sans-serif"
                  }}>
                    <Link href="/achievements" style={{
                      display: 'flex',
                      alignItems: 'center',
                      gap: '10px',
                      textDecoration: 'none',
                      color: '#e8e8e8'
                    }}>
                      <Trophy className="h-4 w-4" />
                      <span>Achievements</span>
                    </Link>
                  </DropdownMenuItem>
                  <DropdownMenuItem asChild style={{
                    padding: '8px 16px',
                    color: '#e8e8e8',
                    fontFamily: "'Inter', 'Segoe UI', system-ui, sans-serif"
                  }}>
                    <Link href="/settings" style={{
                      display: 'flex',
                      alignItems: 'center',
                      gap: '10px',
                      textDecoration: 'none',
                      color: '#e8e8e8'
                    }}>
                      <Settings className="h-4 w-4" />
                      <span>Settings</span>
                    </Link>
                  </DropdownMenuItem>
                </div>

                <div style={{
                  borderTop: '1px solid rgba(255, 255, 255, 0.1)',
                  padding: '4px 0'
                }}>
                  <DropdownMenuItem
                    onClick={handleSignOut}
                    style={{
                      padding: '8px 16px',
                      display: 'flex',
                      alignItems: 'center',
                      gap: '10px',
                      color: '#ef4444',
                      fontFamily: "'Inter', 'Segoe UI', system-ui, sans-serif",
                      cursor: 'pointer'
                    }}
                  >
                    <LogOut className="h-4 w-4" />
                    <span>Sign out</span>
                  </DropdownMenuItem>
                </div>
              </DropdownMenuContent>
            </DropdownMenu>
          </div>
        </div>
      </div>
    </nav>
  );
}<|MERGE_RESOLUTION|>--- conflicted
+++ resolved
@@ -23,11 +23,8 @@
   Bot,
   Sparkles,
   MessageSquare,
-<<<<<<< HEAD
-=======
   Swords,
   Music,
->>>>>>> 28bbdbd2
 } from "lucide-react";
 
 import { NavbarData } from "@/app/(app)/actions";
